--- conflicted
+++ resolved
@@ -1,8 +1,7 @@
 {
-<<<<<<< HEAD
   "name": "wsi-to-dicom",
   "label": "WSI to DICOM",
-  "description": "This gear contains a tool that converts whole slide images (WSIs) to DICOM. To read the underlying whole slide images (WSIs), this tool relies on OpenSlide, which supports a variety of file formats.",
+  "description": "This gear contains a tool that converts whole slide images (WSIs) to DICOM. To read the underlying whole slide images (WSIs), this tool relies on OpenSlide, which supports a variety of file formats. ",
   "version": "0.2.0_1.0.3",
   "custom": {
     "docker-image": "flywheel/wsi-to-dicom:0.2.0_1.0.3",
@@ -117,131 +116,8 @@
   "command": "python run.py",
   "author": "Flywheel",
   "maintainer": "Flywheel <support@flywheel.io>",
-  "cite": "OpenSlide: A Vendor-Neutral Software Foundation for Digital Pathology\nAdam Goode, Benjamin Gilbert, Jan Harkes, Drazen Jukic, M. Satyanarayanan\nJournal of Pathology Informatics 2013, 4:27 ",
+  "cite": "OpenSlide: A Vendor-Neutral Software Foundation for Digital Pathology\nAdam Goode, Benjamin Gilbert, Jan Harkes, Drazen Jukic, M. Satyanarayanan\nJournal of Pathology Informatics 2013, 4:27",
   "license": "Other",
   "source": "https://gitlab.com/flywheel-io/scientific-solutions/gears/wsi-to-dicom",
   "url": "https://github.com/GoogleCloudPlatform/wsi-to-dicom-converter"
-=======
-    "name": "wsi-to-dicom",
-    "label": "WSI to dicom",
-    "description": "This gear contains a tool that converts whole slide images (WSIs) to DICOM. To read the underlying whole slide images (WSIs), this tool relies on OpenSlide, which supports a variety of file formats.",
-    "version": "0.1.2_1.0.3",
-    "custom": {
-        "docker-image": "flywheel/wsi-to-dicom:0.1.2_1.0.3",
-        "gear-builder": {
-            "category": "converter",
-            "image": "flywheel/wsi-to-dicom:0.1.2_1.0.3"
-        },
-        "flywheel": {
-            "suite": "Whole Slide Image"
-        }
-    },
-    "inputs": {
-        "Input_file": {
-            "base": "file",
-            "description": "Input wsi file, supported by openslide",
-            "optional": false
-        },
-        "jsonFile": {
-            "base": "file",
-            "description": "Dicom json file with additional tags",
-            "optional": true,
-            "type": {
-                "enum": [
-                    "source code"
-                ]
-            }
-        }
-    },
-    "config": {
-        "tileHeight": {
-            "default": 500,
-            "description": "Tile height px.",
-            "type": "integer"
-        },
-        "tileWidth": {
-            "default": 500,
-            "description": "Tile width px.",
-            "type": "integer"
-        },
-        "levels": {
-            "default": 0,
-            "description": "Number of levels to generate, levels == 0 means number of levels will be read from wsi file.",
-            "type": "integer"
-        },
-        "downsamples": {
-            "description": "Size factor for each level for each level, downsample is size factor for each level (e.g. (1, 2, 10)).",
-            "optional": true,
-            "type": "string"
-        },
-        "startOn": {
-            "default": 0,
-            "description": "Level to start generation.",
-            "type": "integer"
-        },
-        "stopOn": {
-            "default": -1,
-            "description": "Level to stop generation (\"Max Level\" is -1).",
-            "type": "integer"
-        },
-        "sparse": {
-            "default": false,
-            "description": "Use TILED_SPARSE frame organization, by default it's TILED_FULL",
-            "type": "boolean"
-        },
-        "compression": {
-            "default": "jpeg",
-            "description": "Compression, supported compressions: jpeg, jpeg2000, raw.",
-            "enum": [
-                "jpeg",
-                "jpeg2000",
-                "raw"
-            ],
-            "type": "string"
-        },
-        "seriesDescription": {
-            "description": "(0008,103E) [LO] SeriesDescription Dicom tag.",
-            "optional": true,
-            "type": "string"
-        },
-        "studyId": {
-            "description": "(0020,000D) [UI] StudyInstanceUID Dicom tag.",
-            "optional": true,
-            "type": "string"
-        },
-        "seriesId": {
-            "description": "(0020,000E) [UI] SeriesInstanceUID Dicom tag.",
-            "optional": true,
-            "type": "string"
-        },
-        "batch": {
-            "default": -1,
-            "description": "Maximum frames in one file, as limit is exceeded new files is started (\"No Maximum\" is -1).",
-            "type": "integer"
-        },
-        "threads": {
-            "default": -1,
-            "description": "number of threads (\"Maximum Threads\" is -1)",
-            "type": "integer"
-        },
-        "debug": {
-            "default": false,
-            "description": "Print debug messages: dimensions of levels, size of frames.",
-            "type": "boolean"
-        },
-        "dropFirstRowAndColumn": {
-            "default": false,
-            "description": "Drop first row and column of the source image in order to workaround bug",
-            "type": "boolean"
-        }
-    },
-    "environment": {},
-    "command": "/bin/python3.8 /flywheel/v0/run.py",
-    "author": "Flywheel",
-    "maintainer": "Flywheel <support@flywheel.io>",
-    "cite": "OpenSlide: A Vendor-Neutral Software Foundation for Digital Pathology\nAdam Goode, Benjamin Gilbert, Jan Harkes, Drazen Jukic, M. Satyanarayanan\nJournal of Pathology Informatics 2013, 4:27",
-    "license": "Other",
-    "source": "https://github.com/flywheel-apps/fwgear-wsi-to-dicom-converter",
-    "url": "https://github.com/GoogleCloudPlatform/wsi-to-dicom-converter"
->>>>>>> baa02fc6
 }